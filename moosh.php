--- conflicted
+++ resolved
@@ -157,11 +157,7 @@
 
 if ($subcommand->bootstrapLevel()) {
     define('CLI_SCRIPT', true);
-<<<<<<< HEAD
-    if($subcommand->bootstrapLevel() == MooshCommand::$BOOTSTRAP_CONFIG) {
-=======
     if ($subcommand->bootstrapLevel() == MooshCommand::$BOOTSTRAP_CONFIG) {
->>>>>>> bece1d2f
         define('ABORT_AFTER_CONFIG', true);
     }
     if (!$top_dir) {
