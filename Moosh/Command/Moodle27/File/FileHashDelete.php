<?php

/**
 * moosh - Moodle Shell
 *
 * @copyright  2012 onwards Tomasz Muras
 * @license    http://www.gnu.org/copyleft/gpl.html GNU GPL v3 or later
 */

namespace Moosh\Command\Moodle27\File;

use Moosh\MooshCommand;

class FileHashDelete extends MooshCommand{
    
    public function __construct() 
    {
        parent::__construct('hash-delete', 'file');
        
        $this->addArgument('hash');
    }
    
    public function execute()
    {
        global $DB;
        
        $hash = $this->arguments[0];
        
<<<<<<< HEAD
        $results = $DB->get_records('files', array('contenthash' => $hash));

        if ($results === false){
            cli_error("no file was found");
        }
        
        foreach ($results as $result) {
            $filesByItemIndex = $DB->get_records('files', array(
                    'itemid'    => $result->itemid,
                    'contextid' => $result->contextid,
                    'component' => $result->component,
                    'filearea'  => $result->filearea,
                ));

            if (count($filesByItemIndex) <= 2) {
                if (count($filesByItemIndex) === 1){
                    // there is just one file, delete it.
                    $this->deleteFiles($filesByItemIndex);
                }

                if (count($filesByItemIndex) === 2) {
                    // there are 2 files. Check if one of them is '.'
                    $safeDelete = false;

                    foreach ($filesByItemIndex as $file){
                        if ($file->filename == ".") {
                            $safeDelete = true;
                        }
                    }

                    // If one of them is '.' delete both, otherwise inform user

                    if ($safeDelete) {
                        $this->deleteFiles($filesByItemIndex);
                    } else {
                    $this->tooManyFiles($filesByItemIndex);
                    }
=======
        $result = $DB->get_records('files', array('contenthash' => $hash));

        if (count($result) == 0){
            cli_error("no file was found");
        }

        if (count($result) <= 2) {
            if (count($result) === 1){
                // there is just one file, delete it.
                $this->deleteFiles($result, true);
            }
            
            if (count($result) === 2) {
                // there are 2 files. Check if one of them is '.'
                $safeDelete = false;
                
                foreach ($result as $file){
                    if ($file->filename == ".") {
                        $safeDelete = true;
                    }
                }
                
                // If one of them is '.' delete both, otherwise inform user
                
                if ($safeDelete) {
                    $this->deleteFiles($result, $safeDelete);
                } else {
                    $this->tooManyFiles($result);
>>>>>>> 024f215f
                }
            }else{
                // give user info that there is too many files for safe deletion
                $this->tooManyFiles($filesByItemIndex);
            }
<<<<<<< HEAD
=======
        }else{
            // give user info that there is too many files for safe deletion
            $this->tooManyFiles($result);
>>>>>>> 024f215f
        }
        
    }

    private function deleteFiles(array $files, $safeDelete = false) {
        global $DB;
        
        $fileIds = [];
        
        foreach ($files as $file) {
            $fileIds[] = $file->id;
        }
        
        $where = "id IN (" . implode(',', $fileIds) . ")";

        if($safeDelete === true) {
            $DB->delete_records_select('files', $where);
            echo "Successfully deleted files." . PHP_EOL;
            echo "File ID: {$file->id}, contenthash: {$file->contenthash}, itemid: {$file->itemid}, component {$file->component}, filearea {$file->filearea}, filename {$file->filename}" . PHP_EOL;
        } else {
            echo "safeDelete is not set. Refuse to remove any records in DB.";
        }
}
    
    private function tooManyFiles($files) {
        echo "There are too many files for safe delete.".PHP_EOL;
        echo "All files count: " . count($files) . PHP_EOL;
    }
}<|MERGE_RESOLUTION|>--- conflicted
+++ resolved
@@ -26,7 +26,6 @@
         
         $hash = $this->arguments[0];
         
-<<<<<<< HEAD
         $results = $DB->get_records('files', array('contenthash' => $hash));
 
         if ($results === false){
@@ -57,54 +56,12 @@
                         }
                     }
 
-                    // If one of them is '.' delete both, otherwise inform user
-
-                    if ($safeDelete) {
-                        $this->deleteFiles($filesByItemIndex);
-                    } else {
-                    $this->tooManyFiles($filesByItemIndex);
-                    }
-=======
-        $result = $DB->get_records('files', array('contenthash' => $hash));
-
-        if (count($result) == 0){
-            cli_error("no file was found");
-        }
-
-        if (count($result) <= 2) {
-            if (count($result) === 1){
-                // there is just one file, delete it.
-                $this->deleteFiles($result, true);
-            }
-            
-            if (count($result) === 2) {
-                // there are 2 files. Check if one of them is '.'
-                $safeDelete = false;
-                
-                foreach ($result as $file){
-                    if ($file->filename == ".") {
-                        $safeDelete = true;
-                    }
-                }
-                
-                // If one of them is '.' delete both, otherwise inform user
-                
-                if ($safeDelete) {
-                    $this->deleteFiles($result, $safeDelete);
-                } else {
-                    $this->tooManyFiles($result);
->>>>>>> 024f215f
+                    $this->deleteFiles($filesByItemIndex, $safeDelete);
                 }
             }else{
                 // give user info that there is too many files for safe deletion
                 $this->tooManyFiles($filesByItemIndex);
             }
-<<<<<<< HEAD
-=======
-        }else{
-            // give user info that there is too many files for safe deletion
-            $this->tooManyFiles($result);
->>>>>>> 024f215f
         }
         
     }
@@ -123,7 +80,9 @@
         if($safeDelete === true) {
             $DB->delete_records_select('files', $where);
             echo "Successfully deleted files." . PHP_EOL;
-            echo "File ID: {$file->id}, contenthash: {$file->contenthash}, itemid: {$file->itemid}, component {$file->component}, filearea {$file->filearea}, filename {$file->filename}" . PHP_EOL;
+            echo "File ID: {$file->id}, contenthash: {$file->contenthash}, "
+                . "itemid: {$file->itemid}, component {$file->component}, "
+                . "filearea {$file->filearea}, filename {$file->filename}" . PHP_EOL;
         } else {
             echo "safeDelete is not set. Refuse to remove any records in DB.";
         }
